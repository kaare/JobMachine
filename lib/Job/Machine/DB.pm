--- conflicted
+++ resolved
@@ -10,14 +10,9 @@
 use constant RESPONSE_PREFIX => 'jmr:';
 
 sub new {
-<<<<<<< HEAD
 	my ($class, %args) = @_;
 	croak "No connect information" unless $args{dbh} or $args{dsn};
-=======
-    my ($class, %args) = @_;
-    croak "No connect information" unless $args{dbh} or $args{dsn};
-    croak "invalid queue" if ref $args{queue} and ref $args{queue} ne 'ARRAY';
->>>>>>> 1286c379
+	croak "invalid queue" if ref $args{queue} and ref $args{queue} ne 'ARRAY';
 
 	$args{user}     ||= undef;
 	$args{password} ||= undef;
@@ -31,32 +26,20 @@
 	my ($self, %args) = @_;
 	my $queue = $args{queue} || return undef;
 
-<<<<<<< HEAD
 	my $prefix = $args{reply} ?  RESPONSE_PREFIX :  QUEUE_PREFIX;
-	$queue = $prefix . $queue;
-	$self->{dbh}->do(qq{listen "$queue";});
-=======
-    my $prefix = $args{reply} ?  RESPONSE_PREFIX :  QUEUE_PREFIX;
-    for my $q (ref $queue ? @$queue : ($queue)) {
+	for my $q (ref $queue ? @$queue : ($queue)) {
 		$self->{dbh}->do(qq{listen "$prefix$q";});
 	}
->>>>>>> 1286c379
 }
 
 sub unlisten {
 	my ($self, %args) = @_;
 	my $queue = $args{queue} || return undef;
 
-<<<<<<< HEAD
 	my $prefix = $args{reply} ?  RESPONSE_PREFIX :  QUEUE_PREFIX;
-	$queue = $prefix . $queue;
-	$self->{dbh}->do(qq{unlisten "$queue";});
-=======
-    my $prefix = $args{reply} ?  RESPONSE_PREFIX :  QUEUE_PREFIX;
-    for my $q (ref $queue ? @$queue : ($queue)) {
+	for my $q (ref $queue ? @$queue : ($queue)) {
 		$self->{dbh}->do(qq{unlisten "$prefix$q";});
 	}
->>>>>>> 1286c379
 }
 
 sub notify {
